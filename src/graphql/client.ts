--- conflicted
+++ resolved
@@ -56,11 +56,7 @@
   // Create single issue
   async createIssue(input: CreateIssueInput): Promise<CreateIssueResponse> {
     const { CREATE_ISSUE_MUTATION } = await import('./mutations.js');
-<<<<<<< HEAD
     return this.execute<CreateIssueResponse>(CREATE_ISSUE_MUTATION, { input });
-=======
-    return this.execute<CreateIssueResponse>(CREATE_ISSUE_MUTATION, { input: input });
->>>>>>> b4823a31
   }
 
   // Create multiple issues
